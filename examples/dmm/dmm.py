"""
An implementation of a Deep Markov Model in Pyro based on reference [1].
This is essentially the DKS variant outlined in the paper. The primary difference
between this implementation and theirs is that in our version any KL divergence terms
in the ELBO are estimated via sampling, while they make use of the analytic formulae.
We also illustrate the use of normalizing flows in the variational distribution (in which
case analytic formulae for the KL divergences are in any case unavailable).

Reference:

[1] Structured Inference Networks for Nonlinear State Space Models [arXiv:1609.09869]
    Rahul G. Krishnan, Uri Shalit, David Sontag
"""

import argparse
import time
from os.path import exists

import numpy as np
import torch
import torch.nn as nn

import polyphonic_data_loader as poly
import pyro
import pyro.distributions as dist
import pyro.poutine as poutine
from pyro.distributions import TransformedDistribution
<<<<<<< HEAD
from pyro.distributions.transforms import InverseAutoregressiveFlow
from pyro.infer import SVI, JitTrace_ELBO, Trace_ELBO, JitTraceEnum_ELBO, TraceEnum_ELBO, config_enumerate
from pyro.nn import AutoRegressiveNN
=======
from pyro.distributions.transforms import affine_autoregressive
from pyro.infer import SVI, JitTrace_ELBO, Trace_ELBO, JitTraceEnum_ELBO, TraceEnum_ELBO, config_enumerate
>>>>>>> 10b700d0
from pyro.optim import ClippedAdam
from util import get_logger


class Emitter(nn.Module):
    """
    Parameterizes the bernoulli observation likelihood `p(x_t | z_t)`
    """

    def __init__(self, input_dim, z_dim, emission_dim):
        super(Emitter, self).__init__()
        # initialize the three linear transformations used in the neural network
        self.lin_z_to_hidden = nn.Linear(z_dim, emission_dim)
        self.lin_hidden_to_hidden = nn.Linear(emission_dim, emission_dim)
        self.lin_hidden_to_input = nn.Linear(emission_dim, input_dim)
        # initialize the two non-linearities used in the neural network
        self.relu = nn.ReLU()

    def forward(self, z_t):
        """
        Given the latent z at a particular time step t we return the vector of
        probabilities `ps` that parameterizes the bernoulli distribution `p(x_t|z_t)`
        """
        h1 = self.relu(self.lin_z_to_hidden(z_t))
        h2 = self.relu(self.lin_hidden_to_hidden(h1))
        ps = torch.sigmoid(self.lin_hidden_to_input(h2))
        return ps


class GatedTransition(nn.Module):
    """
    Parameterizes the gaussian latent transition probability `p(z_t | z_{t-1})`
    See section 5 in the reference for comparison.
    """

    def __init__(self, z_dim, transition_dim):
        super(GatedTransition, self).__init__()
        # initialize the six linear transformations used in the neural network
        self.lin_gate_z_to_hidden = nn.Linear(z_dim, transition_dim)
        self.lin_gate_hidden_to_z = nn.Linear(transition_dim, z_dim)
        self.lin_proposed_mean_z_to_hidden = nn.Linear(z_dim, transition_dim)
        self.lin_proposed_mean_hidden_to_z = nn.Linear(transition_dim, z_dim)
        self.lin_sig = nn.Linear(z_dim, z_dim)
        self.lin_z_to_loc = nn.Linear(z_dim, z_dim)
        # modify the default initialization of lin_z_to_loc
        # so that it's starts out as the identity function
        self.lin_z_to_loc.weight.data = torch.eye(z_dim)
        self.lin_z_to_loc.bias.data = torch.zeros(z_dim)
        # initialize the three non-linearities used in the neural network
        self.relu = nn.ReLU()
        self.softplus = nn.Softplus()

    def forward(self, z_t_1):
        """
        Given the latent `z_{t-1}` corresponding to the time step t-1
        we return the mean and scale vectors that parameterize the
        (diagonal) gaussian distribution `p(z_t | z_{t-1})`
        """
        # compute the gating function
        _gate = self.relu(self.lin_gate_z_to_hidden(z_t_1))
        gate = torch.sigmoid(self.lin_gate_hidden_to_z(_gate))
        # compute the 'proposed mean'
        _proposed_mean = self.relu(self.lin_proposed_mean_z_to_hidden(z_t_1))
        proposed_mean = self.lin_proposed_mean_hidden_to_z(_proposed_mean)
        # assemble the actual mean used to sample z_t, which mixes a linear transformation
        # of z_{t-1} with the proposed mean modulated by the gating function
        loc = (1 - gate) * self.lin_z_to_loc(z_t_1) + gate * proposed_mean
        # compute the scale used to sample z_t, using the proposed mean from
        # above as input the softplus ensures that scale is positive
        scale = self.softplus(self.lin_sig(self.relu(proposed_mean)))
        # return loc, scale which can be fed into Normal
        return loc, scale


class Combiner(nn.Module):
    """
    Parameterizes `q(z_t | z_{t-1}, x_{t:T})`, which is the basic building block
    of the guide (i.e. the variational distribution). The dependence on `x_{t:T}` is
    through the hidden state of the RNN (see the PyTorch module `rnn` below)
    """

    def __init__(self, z_dim, rnn_dim):
        super(Combiner, self).__init__()
        # initialize the three linear transformations used in the neural network
        self.lin_z_to_hidden = nn.Linear(z_dim, rnn_dim)
        self.lin_hidden_to_loc = nn.Linear(rnn_dim, z_dim)
        self.lin_hidden_to_scale = nn.Linear(rnn_dim, z_dim)
        # initialize the two non-linearities used in the neural network
        self.tanh = nn.Tanh()
        self.softplus = nn.Softplus()

    def forward(self, z_t_1, h_rnn):
        """
        Given the latent z at at a particular time step t-1 as well as the hidden
        state of the RNN `h(x_{t:T})` we return the mean and scale vectors that
        parameterize the (diagonal) gaussian distribution `q(z_t | z_{t-1}, x_{t:T})`
        """
        # combine the rnn hidden state with a transformed version of z_t_1
        h_combined = 0.5 * (self.tanh(self.lin_z_to_hidden(z_t_1)) + h_rnn)
        # use the combined hidden state to compute the mean used to sample z_t
        loc = self.lin_hidden_to_loc(h_combined)
        # use the combined hidden state to compute the scale used to sample z_t
        scale = self.softplus(self.lin_hidden_to_scale(h_combined))
        # return loc, scale which can be fed into Normal
        return loc, scale


class DMM(nn.Module):
    """
    This PyTorch Module encapsulates the model as well as the
    variational distribution (the guide) for the Deep Markov Model
    """

    def __init__(self, input_dim=88, z_dim=100, emission_dim=100,
                 transition_dim=200, rnn_dim=600, num_layers=1, rnn_dropout_rate=0.0,
                 num_iafs=0, iaf_dim=50, use_cuda=False):
        super(DMM, self).__init__()
        # instantiate PyTorch modules used in the model and guide below
        self.emitter = Emitter(input_dim, z_dim, emission_dim)
        self.trans = GatedTransition(z_dim, transition_dim)
        self.combiner = Combiner(z_dim, rnn_dim)
        # dropout just takes effect on inner layers of rnn
        rnn_dropout_rate = 0. if num_layers == 1 else rnn_dropout_rate
        self.rnn = nn.RNN(input_size=input_dim, hidden_size=rnn_dim, nonlinearity='relu',
                          batch_first=True, bidirectional=False, num_layers=num_layers,
                          dropout=rnn_dropout_rate)

        # if we're using normalizing flows, instantiate those too
        self.iafs = [affine_autoregressive(z_dim, hidden_dims=[iaf_dim]) for _ in range(num_iafs)]
        self.iafs_modules = nn.ModuleList(self.iafs)

        # define a (trainable) parameters z_0 and z_q_0 that help define the probability
        # distributions p(z_1) and q(z_1)
        # (since for t = 1 there are no previous latents to condition on)
        self.z_0 = nn.Parameter(torch.zeros(z_dim))
        self.z_q_0 = nn.Parameter(torch.zeros(z_dim))
        # define a (trainable) parameter for the initial hidden state of the rnn
        self.h_0 = nn.Parameter(torch.zeros(1, 1, rnn_dim))

        self.use_cuda = use_cuda
        # if on gpu cuda-ize all PyTorch (sub)modules
        if use_cuda:
            self.cuda()

    # the model p(x_{1:T} | z_{1:T}) p(z_{1:T})
    def model(self, mini_batch, mini_batch_reversed, mini_batch_mask,
              mini_batch_seq_lengths, annealing_factor=1.0):

        # this is the number of time steps we need to process in the mini-batch
        T_max = mini_batch.size(1)

        # register all PyTorch (sub)modules with pyro
        # this needs to happen in both the model and guide
        pyro.module("dmm", self)

        # set z_prev = z_0 to setup the recursive conditioning in p(z_t | z_{t-1})
        z_prev = self.z_0.expand(mini_batch.size(0), self.z_0.size(0))

        # we enclose all the sample statements in the model in a plate.
        # this marks that each datapoint is conditionally independent of the others
        with pyro.plate("z_minibatch", len(mini_batch)):
            # sample the latents z and observed x's one time step at a time
<<<<<<< HEAD
=======
            # we wrap this loop in pyro.markov so that TraceEnum_ELBO can use multiple samples from the guide at each z
>>>>>>> 10b700d0
            for t in pyro.markov(range(1, T_max + 1)):
                # the next chunk of code samples z_t ~ p(z_t | z_{t-1})
                # note that (both here and elsewhere) we use poutine.scale to take care
                # of KL annealing. we use the mask() method to deal with raggedness
                # in the observed data (i.e. different sequences in the mini-batch
                # have different lengths)

                # first compute the parameters of the diagonal gaussian distribution p(z_t | z_{t-1})
                z_loc, z_scale = self.trans(z_prev)

                # then sample z_t according to dist.Normal(z_loc, z_scale)
                # note that we use the reshape method so that the univariate Normal distribution
                # is treated as a multivariate Normal distribution with a diagonal covariance.
                with poutine.scale(scale=annealing_factor):
                    z_t = pyro.sample("z_%d" % t,
                                      dist.Normal(z_loc, z_scale)
                                          .mask(mini_batch_mask[:, t - 1:t])
                                          .to_event(1))

                # compute the probabilities that parameterize the bernoulli likelihood
                emission_probs_t = self.emitter(z_t)
                # the next statement instructs pyro to observe x_t according to the
                # bernoulli distribution p(x_t|z_t)
                pyro.sample("obs_x_%d" % t,
                            dist.Bernoulli(emission_probs_t)
                                .mask(mini_batch_mask[:, t - 1:t])
                                .to_event(1),
                            obs=mini_batch[:, t - 1, :])
                # the latent sampled at this time step will be conditioned upon
                # in the next time step so keep track of it
                z_prev = z_t

    # the guide q(z_{1:T} | x_{1:T}) (i.e. the variational distribution)
    def guide(self, mini_batch, mini_batch_reversed, mini_batch_mask,
              mini_batch_seq_lengths, annealing_factor=1.0):

        # this is the number of time steps we need to process in the mini-batch
        T_max = mini_batch.size(1)
        # register all PyTorch (sub)modules with pyro
        pyro.module("dmm", self)

        # if on gpu we need the fully broadcast view of the rnn initial state
        # to be in contiguous gpu memory
        h_0_contig = self.h_0.expand(1, mini_batch.size(0), self.rnn.hidden_size).contiguous()
        # push the observed x's through the rnn;
        # rnn_output contains the hidden state at each time step
        rnn_output, _ = self.rnn(mini_batch_reversed, h_0_contig)
        # reverse the time-ordering in the hidden state and un-pack it
        rnn_output = poly.pad_and_reverse(rnn_output, mini_batch_seq_lengths)
        # set z_prev = z_q_0 to setup the recursive conditioning in q(z_t |...)
        z_prev = self.z_q_0.expand(mini_batch.size(0), self.z_q_0.size(0))

        # we enclose all the sample statements in the guide in a plate.
        # this marks that each datapoint is conditionally independent of the others.
        with pyro.plate("z_minibatch", len(mini_batch)):
            # sample the latents z one time step at a time
<<<<<<< HEAD
=======
            # we wrap this loop in pyro.markov so that TraceEnum_ELBO can use multiple samples from the guide at each z
>>>>>>> 10b700d0
            for t in pyro.markov(range(1, T_max + 1)):
                # the next two lines assemble the distribution q(z_t | z_{t-1}, x_{t:T})
                z_loc, z_scale = self.combiner(z_prev, rnn_output[:, t - 1, :])

                # if we are using normalizing flows, we apply the sequence of transformations
                # parameterized by self.iafs to the base distribution defined in the previous line
                # to yield a transformed distribution that we use for q(z_t|...)
                if len(self.iafs) > 0:
                    z_dist = TransformedDistribution(dist.Normal(z_loc, z_scale), self.iafs)
                    assert z_dist.event_shape == (self.z_q_0.size(0),)
                    assert z_dist.batch_shape[-1:] == (len(mini_batch),)
                else:
                    z_dist = dist.Normal(z_loc, z_scale)
                    assert z_dist.event_shape == ()
                    assert z_dist.batch_shape[-2:] == (len(mini_batch), self.z_q_0.size(0))

                # sample z_t from the distribution z_dist
                with pyro.poutine.scale(scale=annealing_factor):
                    if len(self.iafs) > 0:
                        # in output of normalizing flow, all dimensions are correlated (event shape is not empty)
                        z_t = pyro.sample("z_%d" % t,
                                          z_dist.mask(mini_batch_mask[:, t - 1]))
                    else:
                        # when no normalizing flow used, ".to_event(1)" indicates latent dimensions are independent
                        z_t = pyro.sample("z_%d" % t,
                                          z_dist.mask(mini_batch_mask[:, t - 1:t])
                                          .to_event(1))
                # the latent sampled at this time step will be conditioned upon in the next time step
                # so keep track of it
                z_prev = z_t


# setup, training, and evaluation
def main(args):
    # setup logging
    log = get_logger(args.log)
    log(args)

    data = poly.load_data(poly.JSB_CHORALES)
    training_seq_lengths = data['train']['sequence_lengths']
    training_data_sequences = data['train']['sequences']
    test_seq_lengths = data['test']['sequence_lengths']
    test_data_sequences = data['test']['sequences']
    val_seq_lengths = data['valid']['sequence_lengths']
    val_data_sequences = data['valid']['sequences']
    N_train_data = len(training_seq_lengths)
    N_train_time_slices = float(torch.sum(training_seq_lengths))
    N_mini_batches = int(N_train_data / args.mini_batch_size +
                         int(N_train_data % args.mini_batch_size > 0))

    log("N_train_data: %d     avg. training seq. length: %.2f    N_mini_batches: %d" %
        (N_train_data, training_seq_lengths.float().mean(), N_mini_batches))

    # how often we do validation/test evaluation during training
    val_test_frequency = 50
    # the number of samples we use to do the evaluation
    n_eval_samples = 1

    # package repeated copies of val/test data for faster evaluation
    # (i.e. set us up for vectorization)
    def rep(x):
        rep_shape = torch.Size([x.size(0) * n_eval_samples]) + x.size()[1:]
        repeat_dims = [1] * len(x.size())
        repeat_dims[0] = n_eval_samples
        return x.repeat(repeat_dims).reshape(n_eval_samples, -1).transpose(1, 0).reshape(rep_shape)

    # get the validation/test data ready for the dmm: pack into sequences, etc.
    val_seq_lengths = rep(val_seq_lengths)
    test_seq_lengths = rep(test_seq_lengths)
    val_batch, val_batch_reversed, val_batch_mask, val_seq_lengths = poly.get_mini_batch(
        torch.arange(n_eval_samples * val_data_sequences.shape[0]), rep(val_data_sequences),
        val_seq_lengths, cuda=args.cuda)
    test_batch, test_batch_reversed, test_batch_mask, test_seq_lengths = poly.get_mini_batch(
        torch.arange(n_eval_samples * test_data_sequences.shape[0]), rep(test_data_sequences),
        test_seq_lengths, cuda=args.cuda)

    # instantiate the dmm
    dmm = DMM(rnn_dropout_rate=args.rnn_dropout_rate, num_iafs=args.num_iafs,
              iaf_dim=args.iaf_dim, use_cuda=args.cuda)

    # setup optimizer
    adam_params = {"lr": args.learning_rate, "betas": (args.beta1, args.beta2),
                   "clip_norm": args.clip_norm, "lrd": args.lr_decay,
                   "weight_decay": args.weight_decay}
    adam = ClippedAdam(adam_params)

    # setup inference algorithm
<<<<<<< HEAD
    if args.tmc:
        from pyro.infer.tmc import JitTensorMonteCarlo, TensorMonteCarlo
        tmc_loss = JitTensorMonteCarlo() if args.jit else TensorMonteCarlo()
        dmm_guide = config_enumerate(dmm.guide, default="parallel", num_samples=args.tmc_num_samples, expand=False)
        svi = SVI(dmm.model, dmm_guide, adam, loss=tmc_loss)
    elif args.tmcelbo:
=======
    if args.tmcelbo:
>>>>>>> 10b700d0
        elbo = JitTraceEnum_ELBO() if args.jit else TraceEnum_ELBO()
        dmm_guide = config_enumerate(dmm.guide, default="parallel", num_samples=args.tmc_num_samples, expand=False)
        svi = SVI(dmm.model, dmm_guide, adam, loss=elbo)
    else:
        elbo = JitTrace_ELBO() if args.jit else Trace_ELBO()
        svi = SVI(dmm.model, dmm.guide, adam, loss=elbo)

    # now we're going to define some functions we need to form the main training loop

    # saves the model and optimizer states to disk
    def save_checkpoint():
        log("saving model to %s..." % args.save_model)
        torch.save(dmm.state_dict(), args.save_model)
        log("saving optimizer states to %s..." % args.save_opt)
        adam.save(args.save_opt)
        log("done saving model and optimizer checkpoints to disk.")

    # loads the model and optimizer states from disk
    def load_checkpoint():
        assert exists(args.load_opt) and exists(args.load_model), \
            "--load-model and/or --load-opt misspecified"
        log("loading model from %s..." % args.load_model)
        dmm.load_state_dict(torch.load(args.load_model))
        log("loading optimizer states from %s..." % args.load_opt)
        adam.load(args.load_opt)
        log("done loading model and optimizer states.")

    # prepare a mini-batch and take a gradient step to minimize -elbo
    def process_minibatch(epoch, which_mini_batch, shuffled_indices):
        if args.annealing_epochs > 0 and epoch < args.annealing_epochs:
            # compute the KL annealing factor approriate for the current mini-batch in the current epoch
            min_af = args.minimum_annealing_factor
            annealing_factor = min_af + (1.0 - min_af) * \
                (float(which_mini_batch + epoch * N_mini_batches + 1) /
                 float(args.annealing_epochs * N_mini_batches))
        else:
            # by default the KL annealing factor is unity
            annealing_factor = 1.0

        # compute which sequences in the training set we should grab
        mini_batch_start = (which_mini_batch * args.mini_batch_size)
        mini_batch_end = np.min([(which_mini_batch + 1) * args.mini_batch_size, N_train_data])
        mini_batch_indices = shuffled_indices[mini_batch_start:mini_batch_end]
        # grab a fully prepped mini-batch using the helper function in the data loader
        mini_batch, mini_batch_reversed, mini_batch_mask, mini_batch_seq_lengths \
            = poly.get_mini_batch(mini_batch_indices, training_data_sequences,
                                  training_seq_lengths, cuda=args.cuda)
        # do an actual gradient step
        loss = svi.step(mini_batch, mini_batch_reversed, mini_batch_mask,
                        mini_batch_seq_lengths, annealing_factor)
        # keep track of the training loss
        return loss

    # helper function for doing evaluation
    def do_evaluation():
        # put the RNN into evaluation mode (i.e. turn off drop-out if applicable)
        dmm.rnn.eval()

        # compute the validation and test loss n_samples many times
        val_nll = svi.evaluate_loss(val_batch, val_batch_reversed, val_batch_mask,
                                    val_seq_lengths) / torch.sum(val_seq_lengths)
        test_nll = svi.evaluate_loss(test_batch, test_batch_reversed, test_batch_mask,
                                     test_seq_lengths) / torch.sum(test_seq_lengths)

        # put the RNN back into training mode (i.e. turn on drop-out if applicable)
        dmm.rnn.train()
        return val_nll, test_nll

    # if checkpoint files provided, load model and optimizer states from disk before we start training
    if args.load_opt != '' and args.load_model != '':
        load_checkpoint()

    #################
    # TRAINING LOOP #
    #################
    times = [time.time()]
    for epoch in range(args.num_epochs):
        # if specified, save model and optimizer states to disk every checkpoint_freq epochs
        if args.checkpoint_freq > 0 and epoch > 0 and epoch % args.checkpoint_freq == 0:
            save_checkpoint()

        # accumulator for our estimate of the negative log likelihood (or rather -elbo) for this epoch
        epoch_nll = 0.0
        # prepare mini-batch subsampling indices for this epoch
        shuffled_indices = torch.randperm(N_train_data)

        # process each mini-batch; this is where we take gradient steps
        for which_mini_batch in range(N_mini_batches):
            epoch_nll += process_minibatch(epoch, which_mini_batch, shuffled_indices)

        # report training diagnostics
        times.append(time.time())
        epoch_time = times[-1] - times[-2]
        log("[training epoch %04d]  %.4f \t\t\t\t(dt = %.3f sec)" %
            (epoch, epoch_nll / N_train_time_slices, epoch_time))

        # do evaluation on test and validation data and report results
        if val_test_frequency > 0 and epoch > 0 and epoch % val_test_frequency == 0:
            val_nll, test_nll = do_evaluation()
            log("[val/test epoch %04d]  %.4f  %.4f" % (epoch, val_nll, test_nll))


# parse command-line arguments and execute the main method
if __name__ == '__main__':
    assert pyro.__version__.startswith('0.5.1')

    parser = argparse.ArgumentParser(description="parse args")
    parser.add_argument('-n', '--num-epochs', type=int, default=5000)
    parser.add_argument('-lr', '--learning-rate', type=float, default=0.0003)
    parser.add_argument('-b1', '--beta1', type=float, default=0.96)
    parser.add_argument('-b2', '--beta2', type=float, default=0.999)
    parser.add_argument('-cn', '--clip-norm', type=float, default=10.0)
    parser.add_argument('-lrd', '--lr-decay', type=float, default=0.99996)
    parser.add_argument('-wd', '--weight-decay', type=float, default=2.0)
    parser.add_argument('-mbs', '--mini-batch-size', type=int, default=20)
    parser.add_argument('-ae', '--annealing-epochs', type=int, default=1000)
    parser.add_argument('-maf', '--minimum-annealing-factor', type=float, default=0.2)
    parser.add_argument('-rdr', '--rnn-dropout-rate', type=float, default=0.1)
    parser.add_argument('-iafs', '--num-iafs', type=int, default=0)
    parser.add_argument('-id', '--iaf-dim', type=int, default=100)
    parser.add_argument('-cf', '--checkpoint-freq', type=int, default=0)
    parser.add_argument('-lopt', '--load-opt', type=str, default='')
    parser.add_argument('-lmod', '--load-model', type=str, default='')
    parser.add_argument('-sopt', '--save-opt', type=str, default='')
    parser.add_argument('-smod', '--save-model', type=str, default='')
    parser.add_argument('--cuda', action='store_true')
    parser.add_argument('--jit', action='store_true')
<<<<<<< HEAD
    parser.add_argument('--tmc', action='store_true')
=======
>>>>>>> 10b700d0
    parser.add_argument('--tmcelbo', action='store_true')
    parser.add_argument('--tmc-num-samples', default=10, type=int)
    parser.add_argument('-l', '--log', type=str, default='dmm.log')
    args = parser.parse_args()

    main(args)<|MERGE_RESOLUTION|>--- conflicted
+++ resolved
@@ -25,14 +25,8 @@
 import pyro.distributions as dist
 import pyro.poutine as poutine
 from pyro.distributions import TransformedDistribution
-<<<<<<< HEAD
-from pyro.distributions.transforms import InverseAutoregressiveFlow
-from pyro.infer import SVI, JitTrace_ELBO, Trace_ELBO, JitTraceEnum_ELBO, TraceEnum_ELBO, config_enumerate
-from pyro.nn import AutoRegressiveNN
-=======
 from pyro.distributions.transforms import affine_autoregressive
 from pyro.infer import SVI, JitTrace_ELBO, Trace_ELBO, JitTraceEnum_ELBO, TraceEnum_ELBO, config_enumerate
->>>>>>> 10b700d0
 from pyro.optim import ClippedAdam
 from util import get_logger
 
@@ -195,10 +189,7 @@
         # this marks that each datapoint is conditionally independent of the others
         with pyro.plate("z_minibatch", len(mini_batch)):
             # sample the latents z and observed x's one time step at a time
-<<<<<<< HEAD
-=======
             # we wrap this loop in pyro.markov so that TraceEnum_ELBO can use multiple samples from the guide at each z
->>>>>>> 10b700d0
             for t in pyro.markov(range(1, T_max + 1)):
                 # the next chunk of code samples z_t ~ p(z_t | z_{t-1})
                 # note that (both here and elsewhere) we use poutine.scale to take care
@@ -255,10 +246,7 @@
         # this marks that each datapoint is conditionally independent of the others.
         with pyro.plate("z_minibatch", len(mini_batch)):
             # sample the latents z one time step at a time
-<<<<<<< HEAD
-=======
             # we wrap this loop in pyro.markov so that TraceEnum_ELBO can use multiple samples from the guide at each z
->>>>>>> 10b700d0
             for t in pyro.markov(range(1, T_max + 1)):
                 # the next two lines assemble the distribution q(z_t | z_{t-1}, x_{t:T})
                 z_loc, z_scale = self.combiner(z_prev, rnn_output[:, t - 1, :])
@@ -346,16 +334,12 @@
     adam = ClippedAdam(adam_params)
 
     # setup inference algorithm
-<<<<<<< HEAD
     if args.tmc:
         from pyro.infer.tmc import JitTensorMonteCarlo, TensorMonteCarlo
         tmc_loss = JitTensorMonteCarlo() if args.jit else TensorMonteCarlo()
         dmm_guide = config_enumerate(dmm.guide, default="parallel", num_samples=args.tmc_num_samples, expand=False)
         svi = SVI(dmm.model, dmm_guide, adam, loss=tmc_loss)
     elif args.tmcelbo:
-=======
-    if args.tmcelbo:
->>>>>>> 10b700d0
         elbo = JitTraceEnum_ELBO() if args.jit else TraceEnum_ELBO()
         dmm_guide = config_enumerate(dmm.guide, default="parallel", num_samples=args.tmc_num_samples, expand=False)
         svi = SVI(dmm.model, dmm_guide, adam, loss=elbo)
@@ -483,10 +467,7 @@
     parser.add_argument('-smod', '--save-model', type=str, default='')
     parser.add_argument('--cuda', action='store_true')
     parser.add_argument('--jit', action='store_true')
-<<<<<<< HEAD
     parser.add_argument('--tmc', action='store_true')
-=======
->>>>>>> 10b700d0
     parser.add_argument('--tmcelbo', action='store_true')
     parser.add_argument('--tmc-num-samples', default=10, type=int)
     parser.add_argument('-l', '--log', type=str, default='dmm.log')
