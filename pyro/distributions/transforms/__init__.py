# Copyright (c) 2017-2019 Uber Technologies, Inc.
# SPDX-License-Identifier: Apache-2.0

from torch.distributions import biject_to, transform_to
from torch.distributions.transforms import *  # noqa F403
from torch.distributions.transforms import __all__ as torch_transforms

from pyro.distributions.constraints import IndependentConstraint, corr_cholesky_constraint
from pyro.distributions.torch_transform import ComposeTransformModule
from pyro.distributions.transforms.affine_autoregressive import (AffineAutoregressive, ConditionalAffineAutoregressive,
                                                                 affine_autoregressive,
                                                                 conditional_affine_autoregressive)
from pyro.distributions.transforms.affine_coupling import (AffineCoupling, ConditionalAffineCoupling, affine_coupling,
                                                           conditional_affine_coupling)
from pyro.distributions.transforms.batchnorm import BatchNorm, batchnorm
from pyro.distributions.transforms.block_autoregressive import BlockAutoregressive, block_autoregressive
from pyro.distributions.transforms.cholesky import CorrLCholeskyTransform
<<<<<<< HEAD
from pyro.distributions.transforms.discrete_cosine import DiscreteCosineTransform, HaarTransform
from pyro.distributions.transforms.generalized_channel_permute import (GeneralizedChannelPermute,
=======
from pyro.distributions.transforms.discrete_cosine import DiscreteCosineTransform
from pyro.distributions.transforms.generalized_channel_permute import (ConditionalGeneralizedChannelPermute,
                                                                       GeneralizedChannelPermute,
                                                                       conditional_generalized_channel_permute,
>>>>>>> ff5ade40
                                                                       generalized_channel_permute)
from pyro.distributions.transforms.householder import (ConditionalHouseholder, Householder, conditional_householder,
                                                       householder)
from pyro.distributions.transforms.lower_cholesky_affine import LowerCholeskyAffine
from pyro.distributions.transforms.neural_autoregressive import (ConditionalNeuralAutoregressive, ELUTransform,
                                                                 LeakyReLUTransform, NeuralAutoregressive,
                                                                 TanhTransform, conditional_neural_autoregressive, elu,
                                                                 leaky_relu, neural_autoregressive, tanh)
from pyro.distributions.transforms.permute import Permute, permute
from pyro.distributions.transforms.planar import ConditionalPlanar, Planar, conditional_planar, planar
from pyro.distributions.transforms.polynomial import Polynomial, polynomial
from pyro.distributions.transforms.radial import ConditionalRadial, Radial, conditional_radial, radial
from pyro.distributions.transforms.spline import Spline, spline
from pyro.distributions.transforms.sylvester import Sylvester, sylvester

########################################
# register transforms

biject_to.register(IndependentConstraint, lambda c: biject_to(c.base_constraint))
transform_to.register(IndependentConstraint, lambda c: transform_to(c.base_constraint))


@biject_to.register(corr_cholesky_constraint)
@transform_to.register(corr_cholesky_constraint)
def _transform_to_corr_cholesky(constraint):
    return CorrLCholeskyTransform()


def iterated(repeats, base_fn, *args, **kwargs):
    """
    Helper function to compose a sequence of bijective transforms with potentially
    learnable parameters using :class:`~pyro.distributions.ComposeTransformModule`.

    :param repeats: number of repeated transforms.
    :param base_fn: function to construct the bijective transform.
    :param args: arguments taken by `base_fn`.
    :param kwargs: keyword arguments taken by `base_fn`.
    :return: instance of :class:`~pyro.distributions.TransformModule`.
    """
    assert isinstance(repeats, int) and repeats >= 1
    return ComposeTransformModule([base_fn(*args, **kwargs) for _ in range(repeats)])


__all__ = [
    'iterated',
    'AffineAutoregressive',
    'AffineCoupling',
    'BatchNorm',
    'BlockAutoregressive',
    'ComposeTransformModule',
    'ConditionalAffineAutoregressive',
    'ConditionalAffineCoupling',
    'ConditionalGeneralizedChannelPermute',
    'ConditionalHouseholder',
    'ConditionalNeuralAutoregressive',
    'ConditionalPlanar',
    'ConditionalRadial',
    'CorrLCholeskyTransform',
    'DiscreteCosineTransform',
    'ELUTransform',
    'GeneralizedChannelPermute',
    'HaarTransform',
    'Householder',
    'LeakyReLUTransform',
    'LowerCholeskyAffine',
    'NeuralAutoregressive',
    'Permute',
    'Planar',
    'Polynomial',
    'Radial',
    'Spline',
    'Sylvester',
    'TanhTransform',
    'affine_autoregressive',
    'affine_coupling',
    'batchnorm',
    'block_autoregressive',
    'conditional_affine_autoregressive',
    'conditional_affine_coupling',
    'conditional_generalized_channel_permute',
    'conditional_householder',
    'conditional_neural_autoregressive',
    'conditional_planar',
    'conditional_radial',
    'elu',
    'generalized_channel_permute',
    'householder',
    'leaky_relu',
    'neural_autoregressive',
    'permute',
    'planar',
    'polynomial',
    'radial',
    'spline',
    'sylvester',
    'tanh',
]

__all__.extend(torch_transforms)
del torch_transforms<|MERGE_RESOLUTION|>--- conflicted
+++ resolved
@@ -15,15 +15,10 @@
 from pyro.distributions.transforms.batchnorm import BatchNorm, batchnorm
 from pyro.distributions.transforms.block_autoregressive import BlockAutoregressive, block_autoregressive
 from pyro.distributions.transforms.cholesky import CorrLCholeskyTransform
-<<<<<<< HEAD
 from pyro.distributions.transforms.discrete_cosine import DiscreteCosineTransform, HaarTransform
-from pyro.distributions.transforms.generalized_channel_permute import (GeneralizedChannelPermute,
-=======
-from pyro.distributions.transforms.discrete_cosine import DiscreteCosineTransform
 from pyro.distributions.transforms.generalized_channel_permute import (ConditionalGeneralizedChannelPermute,
                                                                        GeneralizedChannelPermute,
                                                                        conditional_generalized_channel_permute,
->>>>>>> ff5ade40
                                                                        generalized_channel_permute)
 from pyro.distributions.transforms.householder import (ConditionalHouseholder, Householder, conditional_householder,
                                                        householder)
